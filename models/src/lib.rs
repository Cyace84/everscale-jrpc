--- conflicted
+++ resolved
@@ -28,7 +28,6 @@
 #[serde(rename_all = "camelCase", tag = "type")]
 pub enum ContractStateResponse {
     NotExists,
-<<<<<<< HEAD
     #[serde(rename_all = "camelCase")]
     Exists {
         /// Base64 encoded account data
@@ -37,18 +36,6 @@
         timings: nekoton_abi::GenTimings,
         last_transaction_id: nekoton_abi::LastTransactionId,
     },
-=======
-    Exists(ExistingContract),
-}
-
-#[derive(Debug, Clone, Serialize, Deserialize)]
-#[serde(rename_all = "camelCase")]
-pub struct ExistingContract {
-    /// Base64 encoded account data
-    #[serde(with = "serde_account_stuff")]
-    pub account: ton_block::AccountStuff,
-    pub timings: nekoton_abi::GenTimings,
-    pub last_transaction_id: nekoton_abi::LastTransactionId,
 }
 
 impl PartialEq<Self> for ExistingContract {
@@ -70,5 +57,4 @@
             _ => None,
         }
     }
->>>>>>> c1a1d98a
 }